// Copyright 2015, 2016 Ethcore (UK) Ltd.
// This file is part of Parity.

// Parity is free software: you can redistribute it and/or modify
// it under the terms of the GNU General Public License as published by
// the Free Software Foundation, either version 3 of the License, or
// (at your option) any later version.

// Parity is distributed in the hope that it will be useful,
// but WITHOUT ANY WARRANTY; without even the implied warranty of
// MERCHANTABILITY or FITNESS FOR A PARTICULAR PURPOSE.  See the
// GNU General Public License for more details.

// You should have received a copy of the GNU General Public License
// along with Parity.  If not, see <http://www.gnu.org/licenses/>.

//! Blockchain database.

use std::sync::atomic::{AtomicUsize, Ordering as AtomicOrder};
use util::*;
use rocksdb::{DB, WriteBatch, Writable};
use header::*;
use extras::*;
use transaction::*;
use views::*;

/// Represents a tree route between `from` block and `to` block:
pub struct TreeRoute {
	/// A vector of hashes of all blocks, ordered from `from` to `to`.
	pub blocks: Vec<H256>,
	/// Best common ancestor of these blocks.
	pub ancestor: H256,
	/// An index where best common ancestor would be.
	pub index: usize
}

/// Represents blockchain's in-memory cache size in bytes.
#[derive(Debug)]
pub struct CacheSize {
	/// Blocks cache size.
	pub blocks: usize,
	/// BlockDetails cache size.
	pub block_details: usize,
	/// Transaction addresses cache size.
	pub transaction_addresses: usize,
	/// Logs cache size.
	pub block_logs: usize,
	/// Blooms cache size.
	pub blocks_blooms: usize
}

impl CacheSize {
	/// Total amount used by the cache.
	fn total(&self) -> usize { self.blocks + self.block_details + self.transaction_addresses + self.block_logs + self.blocks_blooms }
}

/// Information about best block gathered together
struct BestBlock {
	pub hash: H256,
	pub number: BlockNumber,
	pub total_difficulty: U256
}

impl BestBlock {
	fn new() -> BestBlock {
		BestBlock {
			hash: H256::new(),
			number: 0,
			total_difficulty: U256::from(0)
		}
	}
}

/// Interface for querying blocks by hash and by number.
pub trait BlockProvider {
	/// Returns true if the given block is known
	/// (though not necessarily a part of the canon chain).
	fn is_known(&self, hash: &H256) -> bool;

	/// Get raw block data
	fn block(&self, hash: &H256) -> Option<Bytes>;

	/// Get the familial details concerning a block.
	fn block_details(&self, hash: &H256) -> Option<BlockDetails>;

	/// Get the hash of given block's number.
	fn block_hash(&self, index: BlockNumber) -> Option<H256>;

	/// Get the address of transaction with given hash.
	fn transaction_address(&self, hash: &H256) -> Option<TransactionAddress>;

	/// Get the partial-header of a block.
	fn block_header(&self, hash: &H256) -> Option<Header> {
		self.block(hash).map(|bytes| BlockView::new(&bytes).header())
	}

	/// Get a list of uncles for a given block.
	/// Returns None if block deos not exist.
	fn uncles(&self, hash: &H256) -> Option<Vec<Header>> {
		self.block(hash).map(|bytes| BlockView::new(&bytes).uncles())
	}

	/// Get a list of uncle hashes for a given block.
	/// Returns None if block does not exist.
	fn uncle_hashes(&self, hash: &H256) -> Option<Vec<H256>> {
		self.block(hash).map(|bytes| BlockView::new(&bytes).uncle_hashes())
	}

	/// Get the number of given block's hash.
	fn block_number(&self, hash: &H256) -> Option<BlockNumber> {
		self.block(hash).map(|bytes| BlockView::new(&bytes).header_view().number())
	}

	/// Get transaction with given transaction hash.
	fn transaction(&self, address: &TransactionAddress) -> Option<LocalizedTransaction> {
		self.block(&address.block_hash).and_then(|bytes| BlockView::new(&bytes).localized_transaction_at(address.index))
	}

	/// Get a list of transactions for a given block.
	/// Returns None if block does not exist.
	fn transactions(&self, hash: &H256) -> Option<Vec<LocalizedTransaction>> {
		self.block(hash).map(|bytes| BlockView::new(&bytes).localized_transactions())
	}

	/// Returns reference to genesis hash.
	fn genesis_hash(&self) -> H256 {
		self.block_hash(0).expect("Genesis hash should always exist")
	}

	/// Returns the header of the genesis block.
	fn genesis_header(&self) -> Header {
		self.block_header(&self.genesis_hash()).unwrap()
	}
}

#[derive(Debug, Hash, Eq, PartialEq, Clone)]
enum CacheID {
	Block(H256),
	Extras(ExtrasIndex, H256),
}

struct CacheManager {
	cache_usage: VecDeque<HashSet<CacheID>>,
	in_use: HashSet<CacheID>,
}

/// Structure providing fast access to blockchain data.
///
/// **Does not do input data verification.**
pub struct BlockChain {
<<<<<<< HEAD
=======
	// All locks must be captured in the order declared here.
>>>>>>> 778fa92e
	pref_cache_size: AtomicUsize,
	max_cache_size: AtomicUsize,

	best_block: RwLock<BestBlock>,

	// block cache
	blocks: RwLock<HashMap<H256, Bytes>>,

	// extra caches
	block_details: RwLock<HashMap<H256, BlockDetails>>,
	block_hashes: RwLock<HashMap<BlockNumber, H256>>,
	transaction_addresses: RwLock<HashMap<H256, TransactionAddress>>,
	block_logs: RwLock<HashMap<H256, BlockLogBlooms>>,
	blocks_blooms: RwLock<HashMap<H256, BlocksBlooms>>,

	extras_db: DB,
	blocks_db: DB,

	cache_man: RwLock<CacheManager>,
	insert_lock: Mutex<()>
}

impl BlockProvider for BlockChain {
	/// Returns true if the given block is known
	/// (though not necessarily a part of the canon chain).
	fn is_known(&self, hash: &H256) -> bool {
		self.query_extras_exist(hash, &self.block_details)
	}

	/// Get raw block data
	fn block(&self, hash: &H256) -> Option<Bytes> {
		{
			let read = self.blocks.read().unwrap();
			if let Some(v) = read.get(hash) {
				return Some(v.clone());
			}
		}

		let opt = self.blocks_db.get(hash)
			.expect("Low level database error. Some issue with disk?");

		self.note_used(CacheID::Block(hash.clone()));

		match opt {
			Some(b) => {
				let bytes: Bytes = b.to_vec();
				let mut write = self.blocks.write().unwrap();
				write.insert(hash.clone(), bytes.clone());
				Some(bytes)
			},
			None => None
		}
	}

	/// Get the familial details concerning a block.
	fn block_details(&self, hash: &H256) -> Option<BlockDetails> {
		self.query_extras(hash, &self.block_details)
	}

	/// Get the hash of given block's number.
	fn block_hash(&self, index: BlockNumber) -> Option<H256> {
		self.query_extras(&index, &self.block_hashes)
	}

	/// Get the address of transaction with given hash.
	fn transaction_address(&self, hash: &H256) -> Option<TransactionAddress> {
		self.query_extras(hash, &self.transaction_addresses)
	}
}

const COLLECTION_QUEUE_SIZE: usize = 8;

impl BlockChain {
	/// Create new instance of blockchain from given Genesis
	///
	/// ```rust
	/// extern crate ethcore_util as util;
	/// extern crate ethcore;
	/// use std::env;
	/// use std::str::FromStr;
	/// use ethcore::spec::*;
	/// use ethcore::blockchain::*;
	/// use ethcore::ethereum;
	/// use util::hash::*;
	/// use util::uint::*;
	///
	/// fn main() {
	/// 	let spec = ethereum::new_frontier();
	///
	/// 	let mut dir = env::temp_dir();
	/// 	dir.push(H32::random().hex());
	///
	/// 	let bc = BlockChain::new(&spec.genesis_block(), &dir);
	///
	/// 	let genesis_hash = "d4e56740f876aef8c010b86a40d5f56745a118d0906a34e69aec8c0db1cb8fa3";
	/// 	assert_eq!(bc.genesis_hash(), H256::from_str(genesis_hash).unwrap());
	/// 	assert!(bc.is_known(&bc.genesis_hash()));
	/// 	assert_eq!(bc.genesis_hash(), bc.block_hash(0).unwrap());
	/// }
	/// ```
	pub fn new(genesis: &[u8], path: &Path) -> BlockChain {
		// open extras db
		let mut extras_path = path.to_path_buf();
		extras_path.push("extras");
		let extras_db = DB::open_default(extras_path.to_str().unwrap()).unwrap();

		// open blocks db
		let mut blocks_path = path.to_path_buf();
		blocks_path.push("blocks");
		let blocks_db = DB::open_default(blocks_path.to_str().unwrap()).unwrap();

		let mut cache_man = CacheManager{cache_usage: VecDeque::new(), in_use: HashSet::new()};
		(0..COLLECTION_QUEUE_SIZE).foreach(|_| cache_man.cache_usage.push_back(HashSet::new()));

		let bc = BlockChain {
			pref_cache_size: AtomicUsize::new(1 << 14),
			max_cache_size: AtomicUsize::new(1 << 20),
			best_block: RwLock::new(BestBlock::new()),
			blocks: RwLock::new(HashMap::new()),
			block_details: RwLock::new(HashMap::new()),
			block_hashes: RwLock::new(HashMap::new()),
			transaction_addresses: RwLock::new(HashMap::new()),
			block_logs: RwLock::new(HashMap::new()),
			blocks_blooms: RwLock::new(HashMap::new()),
			extras_db: extras_db,
			blocks_db: blocks_db,
			cache_man: RwLock::new(cache_man),
			insert_lock: Mutex::new(()),
		};

		// load best block
		let best_block_hash = match bc.extras_db.get(b"best").unwrap() {
			Some(best) => H256::from_slice(&best),
			None => {
				// best block does not exist
				// we need to insert genesis into the cache
				let block = BlockView::new(genesis);
				let header = block.header_view();
				let hash = block.sha3();

				let details = BlockDetails {
					number: header.number(),
					total_difficulty: header.difficulty(),
					parent: header.parent_hash(),
					children: vec![]
				};

				bc.blocks_db.put(&hash, genesis).unwrap();

				let batch = WriteBatch::new();
				batch.put_extras(&hash, &details);
				batch.put_extras(&header.number(), &hash);
				batch.put(b"best", &hash).unwrap();
				bc.extras_db.write(batch).unwrap();

				hash
			}
		};

		{
			let mut best_block = bc.best_block.write().unwrap();
			best_block.number = bc.block_number(&best_block_hash).unwrap();
			best_block.total_difficulty = bc.block_details(&best_block_hash).unwrap().total_difficulty;
			best_block.hash = best_block_hash;
		}

		bc
	}

	/// Set the cache configuration.
	pub fn configure_cache(&self, pref_cache_size: usize, max_cache_size: usize) {
		self.pref_cache_size.store(pref_cache_size, AtomicOrder::Relaxed);
		self.max_cache_size.store(max_cache_size, AtomicOrder::Relaxed);
	}

	/// Returns a tree route between `from` and `to`, which is a tuple of:
	///
	/// - a vector of hashes of all blocks, ordered from `from` to `to`.
	///
	/// - common ancestor of these blocks.
	///
	/// - an index where best common ancestor would be
	///
	/// 1.) from newer to older
	///
	/// - bc: `A1 -> A2 -> A3 -> A4 -> A5`
	/// - from: A5, to: A4
	/// - route:
	///
	///   ```json
	///   { blocks: [A5], ancestor: A4, index: 1 }
	///   ```
	///
	/// 2.) from older to newer
	///
	/// - bc: `A1 -> A2 -> A3 -> A4 -> A5`
	/// - from: A3, to: A4
	/// - route:
	///
	///   ```json
	///   { blocks: [A4], ancestor: A3, index: 0 }
	///   ```
	///
	/// 3.) fork:
	///
	/// - bc:
	///
	///   ```text
	///   A1 -> A2 -> A3 -> A4
	///              -> B3 -> B4
	///   ```
	/// - from: B4, to: A4
	/// - route:
	///
	///   ```json
	///   { blocks: [B4, B3, A3, A4], ancestor: A2, index: 2 }
	///   ```
	pub fn tree_route(&self, from: H256, to: H256) -> Option<TreeRoute> {
		let from_details = match self.block_details(&from) {
			Some(h) => h,
			None => return None,
		};
		let to_details = match self.block_details(&to) {
			Some(h) => h,
			None => return None,
		};
		Some(self.tree_route_aux((&from_details, &from), (&to_details, &to)))
	}

	/// Similar to `tree_route` function, but can be used to return a route
	/// between blocks which may not be in database yet.
	fn tree_route_aux(&self, from: (&BlockDetails, &H256), to: (&BlockDetails, &H256)) -> TreeRoute {
		let mut from_branch = vec![];
		let mut to_branch = vec![];

		let mut from_details = from.0.clone();
		let mut to_details = to.0.clone();
		let mut current_from = from.1.clone();
		let mut current_to = to.1.clone();

		// reset from && to to the same level
		while from_details.number > to_details.number {
			from_branch.push(current_from);
			current_from = from_details.parent.clone();
			from_details = self.block_details(&from_details.parent).unwrap();
		}

		while to_details.number > from_details.number {
			to_branch.push(current_to);
			current_to = to_details.parent.clone();
			to_details = self.block_details(&to_details.parent).unwrap();
		}

		assert_eq!(from_details.number, to_details.number);

		// move to shared parent
		while current_from != current_to {
			from_branch.push(current_from);
			current_from = from_details.parent.clone();
			from_details = self.block_details(&from_details.parent).unwrap();

			to_branch.push(current_to);
			current_to = to_details.parent.clone();
			to_details = self.block_details(&to_details.parent).unwrap();
		}

		let index = from_branch.len();

		from_branch.extend(to_branch.into_iter().rev());

		TreeRoute {
			blocks: from_branch,
			ancestor: current_from,
			index: index
		}
	}

	/// Inserts the block into backing cache database.
	/// Expects the block to be valid and already verified.
	/// If the block is already known, does nothing.
	pub fn insert_block(&self, bytes: &[u8]) {
		// create views onto rlp
		let block = BlockView::new(bytes);
		let header = block.header_view();
		let hash = header.sha3();

		if self.is_known(&hash) {
			return;
		}

		let _lock = self.insert_lock.lock();
		// store block in db
		self.blocks_db.put(&hash, &bytes).unwrap();
		let (batch, new_best, details) = self.block_to_extras_insert_batch(bytes);

		{
			// update best block
			let mut best_block = self.best_block.write().unwrap();
			if let Some(b) = new_best {
				*best_block = b;
			}
		}

		{
			// update caches
			let mut write = self.block_details.write().unwrap();
			write.remove(&header.parent_hash());
			write.insert(hash.clone(), details);
			self.note_used(CacheID::Block(hash));
		}
		// update extras database
		self.extras_db.write(batch).unwrap();
	}

	/// Transforms block into WriteBatch that may be written into database
	/// Additionally, if it's new best block it returns new best block object.
	fn block_to_extras_insert_batch(&self, bytes: &[u8]) -> (WriteBatch, Option<BestBlock>, BlockDetails) {
		// create views onto rlp
		let block = BlockView::new(bytes);
		let header = block.header_view();

		// prepare variables
		let hash = block.sha3();
		let mut parent_details = self.block_details(&header.parent_hash()).expect("Invalid parent hash.");
		let total_difficulty = parent_details.total_difficulty + header.difficulty();
		let is_new_best = total_difficulty > self.best_block_total_difficulty();
		let parent_hash = header.parent_hash();

		// create current block details
		let details = BlockDetails {
			number: header.number(),
			total_difficulty: total_difficulty,
			parent: parent_hash.clone(),
			children: vec![]
		};

		// prepare the batch
		let batch = WriteBatch::new();

		// insert new block details
		batch.put_extras(&hash, &details);

		// update parent details
		parent_details.children.push(hash.clone());
		batch.put_extras(&parent_hash, &parent_details);

		// update transaction addresses
		for (i, tx_hash) in block.transaction_hashes().iter().enumerate() {
			batch.put_extras(tx_hash, &TransactionAddress {
				block_hash: hash.clone(),
				index: i
			});
		}

		// if it's not new best block, just return
		if !is_new_best {
			return (batch, None, details);
		}

		// if its new best block we need to make sure that all ancestors
		// are moved to "canon chain"
		// find the route between old best block and the new one
		let best_hash = self.best_block_hash();
		let best_details = self.block_details(&best_hash).expect("best block hash is invalid!");
		let route = self.tree_route_aux((&best_details, &best_hash), (&details, &hash));

		match route.blocks.len() {
			// its our parent
			1 => batch.put_extras(&header.number(), &hash),
			// it is a fork
			i if i > 1 => {
				let ancestor_number = self.block_number(&route.ancestor).unwrap();
				let start_number = ancestor_number + 1;
				for (index, hash) in route.blocks.iter().skip(route.index).enumerate() {
					batch.put_extras(&(start_number + index as BlockNumber), hash);
				}
			},
			// route.blocks.len() could be 0 only if inserted block is best block,
			// and this is not possible at this stage
			_ => { unreachable!(); }
		};

		// this is new best block
		batch.put(b"best", &hash).unwrap();

		let best_block = BestBlock {
			hash: hash,
			number: header.number(),
			total_difficulty: total_difficulty
		};

		(batch, Some(best_block), details)
	}

	/// Returns true if transaction is known.
	pub fn is_known_transaction(&self, hash: &H256) -> bool {
		self.query_extras_exist(hash, &self.transaction_addresses)
	}

	/// Get best block hash.
	pub fn best_block_hash(&self) -> H256 {
		self.best_block.read().unwrap().hash.clone()
	}

	/// Get best block number.
	pub fn best_block_number(&self) -> BlockNumber {
		self.best_block.read().unwrap().number
	}

	/// Get best block total difficulty.
	pub fn best_block_total_difficulty(&self) -> U256 {
		self.best_block.read().unwrap().total_difficulty
	}

	/// Get the transactions' log blooms of a block.
	pub fn log_blooms(&self, hash: &H256) -> Option<BlockLogBlooms> {
		self.query_extras(hash, &self.block_logs)
	}

	fn query_extras<K, T>(&self, hash: &K, cache: &RwLock<HashMap<K, T>>) -> Option<T> where
		T: Clone + Decodable + ExtrasIndexable,
		K: ExtrasSliceConvertable + Eq + Hash + Clone {
		{
			let read = cache.read().unwrap();
			if let Some(v) = read.get(hash) {
				return Some(v.clone());
			}
		}

		if let Some(h) = hash.as_h256() {
			self.note_used(CacheID::Extras(T::extras_index(), h.clone()));
		}

		self.extras_db.get_extras(hash).map(| t: T | {
			let mut write = cache.write().unwrap();
			write.insert(hash.clone(), t.clone());
			t
		})
	}

	fn query_extras_exist<K, T>(&self, hash: &K, cache: &RwLock<HashMap<K, T>>) -> bool where
		K: ExtrasSliceConvertable + Eq + Hash + Clone,
		T: ExtrasIndexable {
		{
			let read = cache.read().unwrap();
			if let Some(_) = read.get(hash) {
				return true;
			}
		}

		self.extras_db.extras_exists::<_, T>(hash)
	}

	/// Get current cache size.
	pub fn cache_size(&self) -> CacheSize {
		CacheSize {
			blocks: self.blocks.read().unwrap().heap_size_of_children(),
			block_details: self.block_details.read().unwrap().heap_size_of_children(),
			transaction_addresses: self.transaction_addresses.read().unwrap().heap_size_of_children(),
			block_logs: self.block_logs.read().unwrap().heap_size_of_children(),
			blocks_blooms: self.blocks_blooms.read().unwrap().heap_size_of_children()
		}
	}

	/// Let the cache system know that a cacheable item has been used.
	fn note_used(&self, id: CacheID) {
		let mut cache_man = self.cache_man.write().unwrap();
		if !cache_man.cache_usage[0].contains(&id) {
			cache_man.cache_usage[0].insert(id.clone());
			if cache_man.in_use.contains(&id) {
				if let Some(c) = cache_man.cache_usage.iter_mut().skip(1).find(|e|e.contains(&id)) {
					c.remove(&id);
				}
			} else {
				cache_man.in_use.insert(id);
			}
		}
	}

	/// Ticks our cache system and throws out any old data.
	pub fn collect_garbage(&self) {
		if self.cache_size().total() < self.pref_cache_size.load(AtomicOrder::Relaxed) { return; }

		for _ in 0..COLLECTION_QUEUE_SIZE {
			{
				let mut blocks = self.blocks.write().unwrap();
				let mut block_details = self.block_details.write().unwrap();
				let mut block_hashes = self.block_hashes.write().unwrap();
				let mut transaction_addresses = self.transaction_addresses.write().unwrap();
				let mut block_logs = self.block_logs.write().unwrap();
				let mut blocks_blooms = self.blocks_blooms.write().unwrap();
				let mut cache_man = self.cache_man.write().unwrap();

				for id in cache_man.cache_usage.pop_back().unwrap().into_iter() {
					cache_man.in_use.remove(&id);
					match id {
						CacheID::Block(h) => { blocks.remove(&h); },
						CacheID::Extras(ExtrasIndex::BlockDetails, h) => { block_details.remove(&h); },
						CacheID::Extras(ExtrasIndex::TransactionAddress, h) => { transaction_addresses.remove(&h); },
						CacheID::Extras(ExtrasIndex::BlockLogBlooms, h) => { block_logs.remove(&h); },
						CacheID::Extras(ExtrasIndex::BlocksBlooms, h) => { blocks_blooms.remove(&h); },
						_ => panic!(),
					}
				}
				cache_man.cache_usage.push_front(HashSet::new());

				// TODO: handle block_hashes properly.
				block_hashes.clear();
			}
			if self.cache_size().total() < self.max_cache_size.load(AtomicOrder::Relaxed) { break; }
		}

		// TODO: m_lastCollection = chrono::system_clock::now();
	}
}

#[cfg(test)]
mod tests {
	use std::str::FromStr;
	use rustc_serialize::hex::FromHex;
	use util::hash::*;
	use blockchain::*;
	use tests::helpers::*;
	use devtools::*;

	#[test]
	fn valid_tests_extra32() {
		let genesis = "f901fcf901f7a00000000000000000000000000000000000000000000000000000000000000000a01dcc4de8dec75d7aab85b567b6ccd41ad312451b948a7413f0a142fd40d49347948888f1f195afa192cfee860698584c030f4c9db1a0925002c3260b44e44c3edebad1cc442142b03020209df1ab8bb86752edbd2cd7a056e81f171bcc55a6ff8345e692c0f86e5b48e01b996cadc001622fb5e363b421a056e81f171bcc55a6ff8345e692c0f86e5b48e01b996cadc001622fb5e363b421b90100000000000000000000000000000000000000000000000000000000000000000000000000000000000000000000000000000000000000000000000000000000000000000000000000000000000000000000000000000000000000000000000000000000000000000000000000000000000000000000000000000000000000000000000000000000000000000000000000000000000000000000000000000000000000000000000000000000000000000000000000000000000000000000000000000000000000000000000000000000000000000000000000000000000000000000000000000000000000000000000000000000000000000000000000000000008302000080832fefd8808454c98c8142a0363659b251bf8b819179874c8cce7b9b983d7f3704cbb58a3b334431f7032871889032d09c281e1236c0c0".from_hex().unwrap();

		let temp = RandomTempPath::new();
		let bc = BlockChain::new(&genesis, temp.as_path());

		let genesis_hash = H256::from_str("3caa2203f3d7c136c0295ed128a7d31cea520b1ca5e27afe17d0853331798942").unwrap();

		assert_eq!(bc.genesis_hash(), genesis_hash.clone());
		assert_eq!(bc.best_block_number(), 0);
		assert_eq!(bc.best_block_hash(), genesis_hash.clone());
		assert_eq!(bc.block_hash(0), Some(genesis_hash.clone()));
		assert_eq!(bc.block_hash(1), None);

		let first = "f90285f90219a03caa2203f3d7c136c0295ed128a7d31cea520b1ca5e27afe17d0853331798942a01dcc4de8dec75d7aab85b567b6ccd41ad312451b948a7413f0a142fd40d49347948888f1f195afa192cfee860698584c030f4c9db1a0bac6177a79e910c98d86ec31a09ae37ac2de15b754fd7bed1ba52362c49416bfa0d45893a296c1490a978e0bd321b5f2635d8280365c1fe9f693d65f233e791344a0c7778a7376099ee2e5c455791c1885b5c361b95713fddcbe32d97fd01334d296b90100000000000000000010000000000000000000000000000000000000000000000000000000000000000000000000000000000000000000000000000000000000000000000000000000000000000000000000000000000000000000000000000000000000000200000000000000000008000000000000000000000000000000000000000000000000000000000000000000000000000000000000000000000000000000000000000000040000000000000000000000000000000000000000000000000000000000000000000000000000000000000000000000000000000000200000000000400000000000000000000000000000000000000000000000000000008302000001832fefd882560b845627cb99a00102030405060708091011121314151617181920212223242526272829303132a08ccb2837fb2923bd97e8f2d08ea32012d6e34be018c73e49a0f98843e8f47d5d88e53be49fec01012ef866f864800a82c35094095e7baea6a6c7c4c2dfeb977efac326af552d8785012a05f200801ba0cb088b8d2ff76a7b2c6616c9d02fb6b7a501afbf8b69d7180b09928a1b80b5e4a06448fe7476c606582039bb72a9f6f4b4fad18507b8dfbd00eebbe151cc573cd2c0".from_hex().unwrap();

		bc.insert_block(&first);

		let first_hash = H256::from_str("a940e5af7d146b3b917c953a82e1966b906dace3a4e355b5b0a4560190357ea1").unwrap();

		assert_eq!(bc.block_hash(0), Some(genesis_hash.clone()));
		assert_eq!(bc.best_block_number(), 1);
		assert_eq!(bc.best_block_hash(), first_hash.clone());
		assert_eq!(bc.block_hash(1), Some(first_hash.clone()));
		assert_eq!(bc.block_details(&first_hash).unwrap().parent, genesis_hash.clone());
		assert_eq!(bc.block_details(&genesis_hash).unwrap().children, vec![first_hash.clone()]);
		assert_eq!(bc.block_hash(2), None);
	}

	#[test]
	#[cfg_attr(feature="dev", allow(cyclomatic_complexity))]
	fn test_small_fork() {
		let genesis = "f901fcf901f7a00000000000000000000000000000000000000000000000000000000000000000a01dcc4de8dec75d7aab85b567b6ccd41ad312451b948a7413f0a142fd40d49347948888f1f195afa192cfee860698584c030f4c9db1a07dba07d6b448a186e9612e5f737d1c909dce473e53199901a302c00646d523c1a056e81f171bcc55a6ff8345e692c0f86e5b48e01b996cadc001622fb5e363b421a056e81f171bcc55a6ff8345e692c0f86e5b48e01b996cadc001622fb5e363b421b90100000000000000000000000000000000000000000000000000000000000000000000000000000000000000000000000000000000000000000000000000000000000000000000000000000000000000000000000000000000000000000000000000000000000000000000000000000000000000000000000000000000000000000000000000000000000000000000000000000000000000000000000000000000000000000000000000000000000000000000000000000000000000000000000000000000000000000000000000000000000000000000000000000000000000000000000000000000000000000000000000000000000000000000000000000000008302000080832fefd8808454c98c8142a059262c330941f3fe2a34d16d6e3c7b30d2ceb37c6a0e9a994c494ee1a61d2410885aa4c8bf8e56e264c0c0".from_hex().unwrap();
		let b1 = "f90261f901f9a05716670833ec874362d65fea27a7cd35af5897d275b31a44944113111e4e96d2a01dcc4de8dec75d7aab85b567b6ccd41ad312451b948a7413f0a142fd40d49347948888f1f195afa192cfee860698584c030f4c9db1a0cb52de543653d86ccd13ba3ddf8b052525b04231c6884a4db3188a184681d878a0e78628dd45a1f8dc495594d83b76c588a3ee67463260f8b7d4a42f574aeab29aa0e9244cf7503b79c03d3a099e07a80d2dbc77bb0b502d8a89d51ac0d68dd31313b90100000000000000000000000000000000000000000000000000000000000000000000000000000000000000000000000000000000000000000000000000000000000000000000000000000000000000000000000000000000000000000000000000000000000000000000000000000000000000000000000000000000000000000000000000000000000000000000000000000000000000000000000000000000000000000000000000000000000000000000000000000000000000000000000000000000000000000000000000000000000000000000000000000000000000000000000000000000000000000000000000000000000000000000000000000000008302000001832fefd882520884562791e580a051b3ecba4e3f2b49c11d42dd0851ec514b1be3138080f72a2b6e83868275d98f8877671f479c414b47f862f86080018304cb2f94095e7baea6a6c7c4c2dfeb977efac326af552d870a801ca09e2709d7ec9bbe6b1bbbf0b2088828d14cd5e8642a1fee22dc74bfa89761a7f9a04bd8813dee4be989accdb708b1c2e325a7e9c695a8024e30e89d6c644e424747c0".from_hex().unwrap();
		let b2 = "f902ccf901f9a0437e51676ff10756fcfee5edd9159fa41dbcb1b2c592850450371cbecd54ee4fa01dcc4de8dec75d7aab85b567b6ccd41ad312451b948a7413f0a142fd40d49347948888f1f195afa192cfee860698584c030f4c9db1a0c70a5dc56146e5ef025e4e5726a6373c6f12fd2f6784093a19ead0a7d17fb292a040645cbce4fd399e7bb9160b4c30c40d7ee616a030d4e18ef0ed3b02bdb65911a086e608555f63628417032a011d107b36427af37d153f0da02ce3f90fdd5e8c08b90100000000000000000000000000000000000000000000000000000000000000000000000000000000000000000000000000000000000000000000000000000000000000000000000000000000000000000000000000000000000000000000000000000000000000000000000000000000000000000000000000000000000000000000000000000000000000000000000000000000000000000000000000000000000000000000000000000000000000000000000000000000000000000000000000000000000000000000000000000000000000000000000000000000000000000000000000000000000000000000000000000000000000000000000000000000008302004002832fefd882c0e384562791e880a0e3cc39ff775cc0a32f175995b92e84b729e5c9a3563ff899e3555b908bc21d75887c3cde283f4846a6f8cdf8cb01018304cb2f8080b87e6060604052606e8060106000396000f360606040526000357c010000000000000000000000000000000000000000000000000000000090048063c0406226146037576035565b005b60406004506056565b6040518082815260200191505060405180910390f35b6000600560006000508190555060059050606b565b90561ba05258615c63503c0a600d6994b12ea5750d45b3c69668e2a371b4fbfb9eeff6b8a0a11be762bc90491231274a2945be35a43f23c27775b1ff24dd521702fe15f73ec0".from_hex().unwrap();
		let b3a = "f90261f901f9a036fde1253128666fcb95a5956da14a73489e988bb72738717ec1d31e1cee781aa01dcc4de8dec75d7aab85b567b6ccd41ad312451b948a7413f0a142fd40d49347948888f1f195afa192cfee860698584c030f4c9db1a05fb2b4bfdef7b314451cb138a534d225c922fc0e5fbe25e451142732c3e25c25a09dc4b1357c0b7b8108f8a098f4f9a1a274957bc9ebc22a9ae67ae81739e5b19ca007c6fdfa8eea7e86b81f5b0fc0f78f90cc19f4aa60d323151e0cac660199e9a1b90100000000000000000000000000000000000000000000000000000000000000000000000000000000000000000000000000000000000000000000000000000000000000000000000000000000000000000000000000000000000000000000000000000000000000000000000000000000000000000000000000000000000000000000000000000000000000000000000000000000000000000000000000000000000000000000000000000000000000000000000000000000000000000000000000000000000000000000000000000000000000000000000000000000000000000000000000000000000000000000000000000000000000000000000000000000008302008003832fefd882524d84562791eb80a074861666bd346c025889745c793b91ab9cd1e2ca19b5cf3c50d04d135b0a4d2b8809fe9587ea4cdc04f862f86002018304cb2f94ec0e71ad0a90ffe1909d27dac207f7680abba42d01801ba06fd84874d36d5de9e8e48978c03619b53a96b7ae0a4cd1ac118f103098b44801a00572596974dd7df4f9f69bd7456585618c568d8434ef6453391b89281ce12ae1c0".from_hex().unwrap();
		let b3b = "f90265f901f9a036fde1253128666fcb95a5956da14a73489e988bb72738717ec1d31e1cee781aa01dcc4de8dec75d7aab85b567b6ccd41ad312451b948a7413f0a142fd40d49347948888f1f195afa192cfee860698584c030f4c9db1a0ab87dc338bfd6f662b1cd90bc0c9e40a1b2146a095312393c9e13ce3a5008b09a0e609b7a7d4b8a2403ec1268627ecd98783627246e8f1b26addb3ff504f76a054a0592fabf92476512952db3a69a2481a42912e668a1ee28c4c322e703bb665f8beb90100000000000000000000000000000000000000000000000000000000000000000000000000000000000000000000000000000000000000000000000000000000000000000000000000000000000000000000000000000000000000000000000000000000000000000000000000000000000000000000000000000000000000000000000000000000000000000000000000000000000000000000000000000000000000000000000000000000000000000000000000000000000000000000000000000000000000000000000000000000000000000000000000000000000000000000000000000000000000000000000000000000000000000000000000000000008302008003832fefd882a1f084562791ee80a0fe7098fa7e4ac5d637eea81fb23f8f78346826dbab430068dd9a249d0afa99818853e1a6b201ae3545f866f86402018304cb2f94ec0e71ad0a90ffe1909d27dac207f7680abba42d0284c04062261ca06edc9ce8e7da4cc34067beb325dcad59e5655a164a5100a50bc3eb681b12c716a0abf9053d5de65b1be81fe50d327b84de685efbeecea34e7b747180a6c6023e44c0".from_hex().unwrap();

		let genesis_hash = H256::from_str("5716670833ec874362d65fea27a7cd35af5897d275b31a44944113111e4e96d2").unwrap();
		let b1_hash = H256::from_str("437e51676ff10756fcfee5edd9159fa41dbcb1b2c592850450371cbecd54ee4f").unwrap();
		let b2_hash = H256::from_str("36fde1253128666fcb95a5956da14a73489e988bb72738717ec1d31e1cee781a").unwrap();
		let b3a_hash = H256::from_str("c208f88c9f5bf7e00840439742c12e5226d9752981f3ec0521bdcb6dd08af277").unwrap();
		let b3b_hash = H256::from_str("bf72270ae0d95c9ea39a6adab994793fddb8c10fba7391e26279474124605d54").unwrap();

		// b3a is a part of canon chain, whereas b3b is part of sidechain
		let best_block_hash = H256::from_str("c208f88c9f5bf7e00840439742c12e5226d9752981f3ec0521bdcb6dd08af277").unwrap();

		let temp = RandomTempPath::new();
		let bc = BlockChain::new(&genesis, temp.as_path());
		bc.insert_block(&b1);
		bc.insert_block(&b2);
		bc.insert_block(&b3a);
		bc.insert_block(&b3b);

		assert_eq!(bc.best_block_hash(), best_block_hash);
		assert_eq!(bc.block_number(&genesis_hash).unwrap(), 0);
		assert_eq!(bc.block_number(&b1_hash).unwrap(), 1);
		assert_eq!(bc.block_number(&b2_hash).unwrap(), 2);
		assert_eq!(bc.block_number(&b3a_hash).unwrap(), 3);
		assert_eq!(bc.block_number(&b3b_hash).unwrap(), 3);

		assert_eq!(bc.block_hash(0).unwrap(), genesis_hash);
		assert_eq!(bc.block_hash(1).unwrap(), b1_hash);
		assert_eq!(bc.block_hash(2).unwrap(), b2_hash);
		assert_eq!(bc.block_hash(3).unwrap(), b3a_hash);

		// test trie route
		let r0_1 = bc.tree_route(genesis_hash.clone(), b1_hash.clone()).unwrap();
		assert_eq!(r0_1.ancestor, genesis_hash);
		assert_eq!(r0_1.blocks, [b1_hash.clone()]);
		assert_eq!(r0_1.index, 0);

		let r0_2 = bc.tree_route(genesis_hash.clone(), b2_hash.clone()).unwrap();
		assert_eq!(r0_2.ancestor, genesis_hash);
		assert_eq!(r0_2.blocks, [b1_hash.clone(), b2_hash.clone()]);
		assert_eq!(r0_2.index, 0);

		let r1_3a = bc.tree_route(b1_hash.clone(), b3a_hash.clone()).unwrap();
		assert_eq!(r1_3a.ancestor, b1_hash);
		assert_eq!(r1_3a.blocks, [b2_hash.clone(), b3a_hash.clone()]);
		assert_eq!(r1_3a.index, 0);

		let r1_3b = bc.tree_route(b1_hash.clone(), b3b_hash.clone()).unwrap();
		assert_eq!(r1_3b.ancestor, b1_hash);
		assert_eq!(r1_3b.blocks, [b2_hash.clone(), b3b_hash.clone()]);
		assert_eq!(r1_3b.index, 0);

		let r3a_3b = bc.tree_route(b3a_hash.clone(), b3b_hash.clone()).unwrap();
		assert_eq!(r3a_3b.ancestor, b2_hash);
		assert_eq!(r3a_3b.blocks, [b3a_hash.clone(), b3b_hash.clone()]);
		assert_eq!(r3a_3b.index, 1);

		let r1_0 = bc.tree_route(b1_hash.clone(), genesis_hash.clone()).unwrap();
		assert_eq!(r1_0.ancestor, genesis_hash);
		assert_eq!(r1_0.blocks, [b1_hash.clone()]);
		assert_eq!(r1_0.index, 1);

		let r2_0 = bc.tree_route(b2_hash.clone(), genesis_hash.clone()).unwrap();
		assert_eq!(r2_0.ancestor, genesis_hash);
		assert_eq!(r2_0.blocks, [b2_hash.clone(), b1_hash.clone()]);
		assert_eq!(r2_0.index, 2);

		let r3a_1 = bc.tree_route(b3a_hash.clone(), b1_hash.clone()).unwrap();
		assert_eq!(r3a_1.ancestor, b1_hash);
		assert_eq!(r3a_1.blocks, [b3a_hash.clone(), b2_hash.clone()]);
		assert_eq!(r3a_1.index, 2);

		let r3b_1 = bc.tree_route(b3b_hash.clone(), b1_hash.clone()).unwrap();
		assert_eq!(r3b_1.ancestor, b1_hash);
		assert_eq!(r3b_1.blocks, [b3b_hash.clone(), b2_hash.clone()]);
		assert_eq!(r3b_1.index, 2);

		let r3b_3a = bc.tree_route(b3b_hash.clone(), b3a_hash.clone()).unwrap();
		assert_eq!(r3b_3a.ancestor, b2_hash);
		assert_eq!(r3b_3a.blocks, [b3b_hash.clone(), b3a_hash.clone()]);
		assert_eq!(r3b_3a.index, 1);
	}

	#[test]
	fn test_reopen_blockchain_db() {
		let genesis = "f901fcf901f7a00000000000000000000000000000000000000000000000000000000000000000a01dcc4de8dec75d7aab85b567b6ccd41ad312451b948a7413f0a142fd40d49347948888f1f195afa192cfee860698584c030f4c9db1a07dba07d6b448a186e9612e5f737d1c909dce473e53199901a302c00646d523c1a056e81f171bcc55a6ff8345e692c0f86e5b48e01b996cadc001622fb5e363b421a056e81f171bcc55a6ff8345e692c0f86e5b48e01b996cadc001622fb5e363b421b90100000000000000000000000000000000000000000000000000000000000000000000000000000000000000000000000000000000000000000000000000000000000000000000000000000000000000000000000000000000000000000000000000000000000000000000000000000000000000000000000000000000000000000000000000000000000000000000000000000000000000000000000000000000000000000000000000000000000000000000000000000000000000000000000000000000000000000000000000000000000000000000000000000000000000000000000000000000000000000000000000000000000000000000000000000000008302000080832fefd8808454c98c8142a059262c330941f3fe2a34d16d6e3c7b30d2ceb37c6a0e9a994c494ee1a61d2410885aa4c8bf8e56e264c0c0".from_hex().unwrap();
		let b1 = "f90261f901f9a05716670833ec874362d65fea27a7cd35af5897d275b31a44944113111e4e96d2a01dcc4de8dec75d7aab85b567b6ccd41ad312451b948a7413f0a142fd40d49347948888f1f195afa192cfee860698584c030f4c9db1a0cb52de543653d86ccd13ba3ddf8b052525b04231c6884a4db3188a184681d878a0e78628dd45a1f8dc495594d83b76c588a3ee67463260f8b7d4a42f574aeab29aa0e9244cf7503b79c03d3a099e07a80d2dbc77bb0b502d8a89d51ac0d68dd31313b90100000000000000000000000000000000000000000000000000000000000000000000000000000000000000000000000000000000000000000000000000000000000000000000000000000000000000000000000000000000000000000000000000000000000000000000000000000000000000000000000000000000000000000000000000000000000000000000000000000000000000000000000000000000000000000000000000000000000000000000000000000000000000000000000000000000000000000000000000000000000000000000000000000000000000000000000000000000000000000000000000000000000000000000000000000000008302000001832fefd882520884562791e580a051b3ecba4e3f2b49c11d42dd0851ec514b1be3138080f72a2b6e83868275d98f8877671f479c414b47f862f86080018304cb2f94095e7baea6a6c7c4c2dfeb977efac326af552d870a801ca09e2709d7ec9bbe6b1bbbf0b2088828d14cd5e8642a1fee22dc74bfa89761a7f9a04bd8813dee4be989accdb708b1c2e325a7e9c695a8024e30e89d6c644e424747c0".from_hex().unwrap();
		let genesis_hash = H256::from_str("5716670833ec874362d65fea27a7cd35af5897d275b31a44944113111e4e96d2").unwrap();
		let b1_hash = H256::from_str("437e51676ff10756fcfee5edd9159fa41dbcb1b2c592850450371cbecd54ee4f").unwrap();

		let temp = RandomTempPath::new();
		{
			let bc = BlockChain::new(&genesis, temp.as_path());
			assert_eq!(bc.best_block_hash(), genesis_hash);
			bc.insert_block(&b1);
			assert_eq!(bc.best_block_hash(), b1_hash);
		}

		{
			let bc = BlockChain::new(&genesis, temp.as_path());
			assert_eq!(bc.best_block_hash(), b1_hash);
		}
	}

	#[test]
	fn can_contain_arbitrary_block_sequence() {
		let bc_result = generate_dummy_blockchain(50);
		let bc = bc_result.reference();
		assert_eq!(bc.best_block_number(), 49);
	}

	#[test]
	fn can_collect_garbage() {
		let bc_result = generate_dummy_blockchain(3000);
		let bc = bc_result.reference();

		assert_eq!(bc.best_block_number(), 2999);
		let best_hash = bc.best_block_hash();
		let mut block_header = bc.block_header(&best_hash);

		while !block_header.is_none() {
			block_header = bc.block_header(&block_header.unwrap().parent_hash);
		}
		assert!(bc.cache_size().blocks > 1024 * 1024);

		for _ in 0..2 {
			bc.collect_garbage();
		}
		assert!(bc.cache_size().blocks < 1024 * 1024);
	}

	#[test]
	fn can_contain_arbitrary_block_sequence_with_extra() {
		let bc_result = generate_dummy_blockchain_with_extra(25);
		let bc = bc_result.reference();
		assert_eq!(bc.best_block_number(), 24);
	}

	#[test]
	fn can_contain_only_genesis_block() {
		let bc_result = generate_dummy_empty_blockchain();
		let bc = bc_result.reference();
		assert_eq!(bc.best_block_number(), 0);
	}

	#[test]
	fn find_transaction_by_hash() {
		let genesis = "f901fcf901f7a00000000000000000000000000000000000000000000000000000000000000000a01dcc4de8dec75d7aab85b567b6ccd41ad312451b948a7413f0a142fd40d49347948888f1f195afa192cfee860698584c030f4c9db1a0af81e09f8c46ca322193edfda764fa7e88e81923f802f1d325ec0b0308ac2cd0a056e81f171bcc55a6ff8345e692c0f86e5b48e01b996cadc001622fb5e363b421a056e81f171bcc55a6ff8345e692c0f86e5b48e01b996cadc001622fb5e363b421b9010000000000000000000000000000000000000000000000000000000000000000000000000000000000000000000000000000000000000000000000000000000000000000000000000000000000000000000000000000000000000000000000000000000000000000000000000000000000000000000000000000000000000000000000000000000000000000000000000000000000000000000000000000000000000000000000000000000000000000000000000000000000000000000000000000000000000000000000000000000000000000000000000000000000000000000000000000000000000000000000000000000000000000000000000000000000830200008083023e38808454c98c8142a056e81f171bcc55a6ff8345e692c0f86e5b48e01b996cadc001622fb5e363b421880102030405060708c0c0".from_hex().unwrap();
		let b1 = "f904a8f901faa0ce1f26f798dd03c8782d63b3e42e79a64eaea5694ea686ac5d7ce3df5171d1aea01dcc4de8dec75d7aab85b567b6ccd41ad312451b948a7413f0a142fd40d49347948888f1f195afa192cfee860698584c030f4c9db1a0a65c2364cd0f1542d761823dc0109c6b072f14c20459598c5455c274601438f4a070616ebd7ad2ed6fb7860cf7e9df00163842351c38a87cac2c1cb193895035a2a05c5b4fc43c2d45787f54e1ae7d27afdb4ad16dfc567c5692070d5c4556e0b1d7b9010000000000000000000000000000000000000000000000000000000000000000000000000000000000000000000000000000000000000000000000000000000000000000000000000000000000000000000000000000000000000000000000000000000000000000000000000000000000000000000000000000000000000000000000000000000000000000000000000000000000000000000000000000000000000000000000000000000000000000000000000000000000000000000000000000000000000000000000000000000000000000000000000000000000000000000000000000000000000000000000000000000000000000000000000000000000830200000183023ec683021536845685109780a029f07836e4e59229b3a065913afc27702642c683bba689910b2b2fd45db310d3888957e6d004a31802f902a7f85f800a8255f094aaaf5374fce5edbc8e2a8697c15331677e6ebf0b0a801ca0575da4e21b66fa764be5f74da9389e67693d066fb0d1312e19e17e501da00ecda06baf5a5327595f6619dfc2fcb3f2e6fb410b5810af3cb52d0e7508038e91a188f85f010a82520894bbbf5374fce5edbc8e2a8697c15331677e6ebf0b0a801ba04fa966bf34b93abc1bcd665554b7f316b50f928477b50be0f3285ead29d18c5ba017bba0eeec1625ab433746955e125d46d80b7fdc97386c51266f842d8e02192ef85f020a82520894bbbf5374fce5edbc8e2a8697c15331677e6ebf0b0a801ca004377418ae981cc32b1312b4a427a1d69a821b28db8584f5f2bd8c6d42458adaa053a1dba1af177fac92f3b6af0a9fa46a22adf56e686c93794b6a012bf254abf5f85f030a82520894bbbf5374fce5edbc8e2a8697c15331677e6ebf0b0a801ca04fe13febd28a05f4fcb2f451d7ddc2dda56486d9f8c79a62b0ba4da775122615a0651b2382dd402df9ebc27f8cb4b2e0f3cea68dda2dca0ee9603608f0b6f51668f85f040a82520894bbbf5374fce5edbc8e2a8697c15331677e6ebf0b0a801ba078e6a0ba086a08f8450e208a399bb2f2d2a0d984acd2517c7c7df66ccfab567da013254002cd45a97fac049ae00afbc43ed0d9961d0c56a3b2382c80ce41c198ddf85f050a82520894bbbf5374fce5edbc8e2a8697c15331677e6ebf0b0a801ba0a7174d8f43ea71c8e3ca9477691add8d80ac8e0ed89d8d8b572041eef81f4a54a0534ea2e28ec4da3b5b944b18c51ec84a5cf35f5b3343c5fb86521fd2d388f506f85f060a82520894bbbf5374fce5edbc8e2a8697c15331677e6ebf0b0a801ba034bd04065833536a10c77ee2a43a5371bc6d34837088b861dd9d4b7f44074b59a078807715786a13876d3455716a6b9cb2186b7a4887a5c31160fc877454958616c0".from_hex().unwrap();
		let b1_hash = H256::from_str("f53f268d23a71e85c7d6d83a9504298712b84c1a2ba220441c86eeda0bf0b6e3").unwrap();

		let temp = RandomTempPath::new();
		let bc = BlockChain::new(&genesis, temp.as_path());
		bc.insert_block(&b1);

		let transactions = bc.transactions(&b1_hash).unwrap();
		assert_eq!(transactions.len(), 7);
		for t in transactions {
			assert_eq!(bc.transaction(&bc.transaction_address(&t.hash()).unwrap()).unwrap(), t);
		}
	}
}<|MERGE_RESOLUTION|>--- conflicted
+++ resolved
@@ -148,10 +148,7 @@
 ///
 /// **Does not do input data verification.**
 pub struct BlockChain {
-<<<<<<< HEAD
-=======
 	// All locks must be captured in the order declared here.
->>>>>>> 778fa92e
 	pref_cache_size: AtomicUsize,
 	max_cache_size: AtomicUsize,
 
