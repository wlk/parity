[package]
description = "Ethcore utility library"
homepage = "http://ethcore.io"
license = "GPL-3.0"
name = "ethcore-util"
version = "0.9.99"
authors = ["Ethcore <admin@ethcore.io>"]
build = "build.rs"

[dependencies]
log = "0.3"
env_logger = "0.3"
rustc-serialize = "0.3"
arrayvec = "0.3"
mio = "0.5.0"
rand = "0.3.12"
time = "0.1.34"
tiny-keccak = "1.0"
rocksdb = "0.3"
lazy_static = "0.1"
eth-secp256k1 = { git = "https://github.com/arkpar/rust-secp256k1.git" }
rust-crypto = "0.2.34"
elastic-array = "0.4"
heapsize = "0.3"
itertools = "0.4"
crossbeam = "0.2"
slab = "0.1"
sha3 = { path = "sha3" }
serde = "0.6.7"
clippy = { version = "0.0.42", optional = true }
json-tests = { path = "json-tests" }
<<<<<<< HEAD
target_info = "0.1.0"
igd = "0.4.2"
eventual = "0.1.5"
=======
rustc_version = "0.1.0"
igd = "0.4.2"
ethcore-devtools = { path = "../devtools" }
libc = "0.2.7"
vergen = "0.1"
target_info = "0.1"

[features]
default = []
dev = ["clippy"]

[build-dependencies]
vergen = "*"
>>>>>>> 5fdc9c8a
<|MERGE_RESOLUTION|>--- conflicted
+++ resolved
@@ -29,13 +29,9 @@
 serde = "0.6.7"
 clippy = { version = "0.0.42", optional = true }
 json-tests = { path = "json-tests" }
-<<<<<<< HEAD
-target_info = "0.1.0"
+rustc_version = "0.1.0"
 igd = "0.4.2"
 eventual = "0.1.5"
-=======
-rustc_version = "0.1.0"
-igd = "0.4.2"
 ethcore-devtools = { path = "../devtools" }
 libc = "0.2.7"
 vergen = "0.1"
@@ -46,5 +42,4 @@
 dev = ["clippy"]
 
 [build-dependencies]
-vergen = "*"
->>>>>>> 5fdc9c8a
+vergen = "*"