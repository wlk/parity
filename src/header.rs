--- conflicted
+++ resolved
@@ -1,13 +1,4 @@
-<<<<<<< HEAD
-use std::cell::RefCell;
-use util::hash::*;
-use util::sha3::*;
-use util::bytes::*;
-use util::uint::*;
-use util::rlp::*;
-=======
 use util::*;
->>>>>>> 3c25c062
 
 /// Type for a 2048-bit log-bloom, as used by our blocks.
 pub type LogBloom = H2048;
@@ -74,18 +65,6 @@
 	}
 
 	pub fn hash(&self) -> H256 {
-<<<<<<< HEAD
-		let mut hash = self.hash.borrow_mut();
-		match &mut *hash {
-			&mut Some(ref h) => h.clone(),
-			hash @ &mut None => {
-				let mut stream = RlpStream::new();
-				stream.append(self);
-				let h = stream.as_raw().sha3();
-				*hash = Some(h.clone());
-				h.clone()
-			}
-=======
  		let mut hash = self.hash.borrow_mut();
  		match &mut *hash {
  			&mut Some(ref h) => h.clone(),
@@ -96,7 +75,6 @@
  				*hash = Some(h.clone());
  				h.clone()
  			}
->>>>>>> 3c25c062
 		}
 	}
 }
@@ -120,11 +98,7 @@
 			timestamp: try!(r.val_at(11)),
 			extra_data: try!(r.val_at(12)),
 			seal: vec![],
-<<<<<<< HEAD
 			hash: RefCell::new(Some(r.as_raw().sha3()))
-=======
-			hash: RefCell::new(None),
->>>>>>> 3c25c062
 		};
 
 		for i in 13..r.item_count() {
